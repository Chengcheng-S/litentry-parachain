[package]
authors = ["Litentry Dev"]
edition = "2021"
name = "mock-tee-primitives"
version = "0.1.0"

[dependencies]
codec = { package = "parity-scale-codec", version = "3.0.0", default-features = false, features = ["derive"] }
hex = { version = "0.4.3", default-features = false, optional = true }
scale-info = { version = "2.3.0", default-features = false, features = ["derive"] }
serde = { version = "1.0", default-features = false, features = ["alloc", "derive"] }
serde_json = { version = "1.0", default-features = false, features = ["alloc"] }
<<<<<<< HEAD
sp-core = { git = "https://github.com/paritytech/substrate", branch = "polkadot-v0.9.29", default-features = false }
sp-runtime = { git = "https://github.com/paritytech/substrate", branch = "polkadot-v0.9.29", default-features = false }
sp-std = { git = "https://github.com/paritytech/substrate", branch = "polkadot-v0.9.29", default-features = false }
=======
sp-core = { git = "https://github.com/paritytech/substrate", branch = "polkadot-v0.9.32", default-features = false }
sp-runtime = { git = "https://github.com/paritytech/substrate", branch = "polkadot-v0.9.32", default-features = false }
sp-std = { git = "https://github.com/paritytech/substrate", branch = "polkadot-v0.9.32", default-features = false }
>>>>>>> 8b7f31b7

parentchain-primitives = { package = "primitives", path = "../primitives", default-features = false }

[features]
default = ["std"]
std = [
  "hex/std",
  "serde/std",
  "serde_json/std",
  "sp-core/std",
  "sp-std/std",
  "sp-runtime/std",
  "parentchain-primitives/std",
]<|MERGE_RESOLUTION|>--- conflicted
+++ resolved
@@ -10,15 +10,9 @@
 scale-info = { version = "2.3.0", default-features = false, features = ["derive"] }
 serde = { version = "1.0", default-features = false, features = ["alloc", "derive"] }
 serde_json = { version = "1.0", default-features = false, features = ["alloc"] }
-<<<<<<< HEAD
-sp-core = { git = "https://github.com/paritytech/substrate", branch = "polkadot-v0.9.29", default-features = false }
-sp-runtime = { git = "https://github.com/paritytech/substrate", branch = "polkadot-v0.9.29", default-features = false }
-sp-std = { git = "https://github.com/paritytech/substrate", branch = "polkadot-v0.9.29", default-features = false }
-=======
 sp-core = { git = "https://github.com/paritytech/substrate", branch = "polkadot-v0.9.32", default-features = false }
 sp-runtime = { git = "https://github.com/paritytech/substrate", branch = "polkadot-v0.9.32", default-features = false }
 sp-std = { git = "https://github.com/paritytech/substrate", branch = "polkadot-v0.9.32", default-features = false }
->>>>>>> 8b7f31b7
 
 parentchain-primitives = { package = "primitives", path = "../primitives", default-features = false }
 

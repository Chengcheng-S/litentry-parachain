// Copyright 2020-2022 Litentry Technologies GmbH.
// This file is part of Litentry.
//
// Litentry is free software: you can redistribute it and/or modify
// it under the terms of the GNU General Public License as published by
// the Free Software Foundation, either version 3 of the License, or
// (at your option) any later version.
//
// Litentry is distributed in the hope that it will be useful,
// but WITHOUT ANY WARRANTY; without even the implied warranty of
// MERCHANTABILITY or FITNESS FOR A PARTICULAR PURPOSE.  See the
// GNU General Public License for more details.
//
// You should have received a copy of the GNU General Public License
// along with Litentry.  If not, see <https://www.gnu.org/licenses/>.

// Ensure we're `no_std` when compiling for Wasm.
#![cfg_attr(not(feature = "std"), no_std)]

pub use pallet::*;

#[cfg(test)]
mod mock;
#[cfg(test)]
mod tests;

#[frame_support::pallet]
pub mod pallet {
	use frame_support::{
		pallet_prelude::*,
		traits::{fungible::Mutate, Currency, SortedMembers, StorageVersion},
	};
	use frame_system::pallet_prelude::*;
<<<<<<< HEAD
	use pallet_parachain_staking::IssuanceAdapter;
	use sp_runtime::traits::{CheckedAdd, CheckedSub};
=======
	use sp_runtime::traits::{BadOrigin, CheckedAdd};
	use sp_std::vec::Vec;
>>>>>>> abc1ece4

	pub use pallet_bridge as bridge;

	type ResourceId = bridge::ResourceId;

	type BalanceOf<T> =
		<<T as Config>::Currency as Currency<<T as frame_system::Config>::AccountId>>::Balance;

	const STORAGE_VERSION: StorageVersion = StorageVersion::new(0);

	#[pallet::pallet]
	#[pallet::generate_store(pub(super) trait Store)]
	#[pallet::storage_version(STORAGE_VERSION)]
	#[pallet::without_storage_info]
	pub struct Pallet<T>(_);

	#[pallet::config]
	pub trait Config: frame_system::Config + bridge::Config {
		type Event: From<Event<Self>> + IsType<<Self as frame_system::Config>::Event>;

		/// Specifies the origin check provided by the bridge for calls that can only be called by
		/// the bridge pallet
		type BridgeOrigin: EnsureOrigin<Self::Origin, Success = Self::AccountId>;

		/// The priviledged accounts to call the transfer_native
		type TransferNativeMembers: SortedMembers<Self::AccountId>;

		/// The privileged origin to call update_maximum_issuance
		type SetMaximumIssuanceOrigin: EnsureOrigin<Self::Origin>;

		/// The currency mechanism.
		type Currency: Currency<Self::AccountId>
			+ Mutate<Self::AccountId, Balance = BalanceOf<Self>>;

		#[pallet::constant]
		type NativeTokenResourceId: Get<ResourceId>;

		#[pallet::constant]
		type DefaultMaximumIssuance: Get<BalanceOf<Self>>;
	}

	#[pallet::event]
	#[pallet::generate_deposit(pub(super) fn deposit_event)]
	pub enum Event<T: Config> {
		/// MaximumIssuance was changed
		MaximumIssuanceChanged { old_value: BalanceOf<T> },
	}

	#[pallet::error]
	pub enum Error<T> {
		InvalidCommand,
		InvalidResourceId,
		ReachMaximumSupply,
		OverFlow,
	}

	#[pallet::storage]
	#[pallet::getter(fn bridge_balances)]
	pub type BridgeBalances<T: Config> = StorageDoubleMap<
		_,
		Twox64Concat,
		bridge::ResourceId,
		Twox64Concat,
		T::AccountId,
		BalanceOf<T>,
	>;

<<<<<<< HEAD
	#[pallet::type_value]
	pub fn DefaultExternalBalances<T: Config>() -> BalanceOf<T> {
		T::MaximumIssuance::get()
	}

	#[pallet::storage]
	#[pallet::getter(fn external_balances)]
	pub type ExternalBalances<T: Config> =
		StorageValue<_, BalanceOf<T>, ValueQuery, DefaultExternalBalances<T>>;
=======
	#[pallet::storage]
	#[pallet::getter(fn maximum_issuance)]
	pub type MaximumIssuance<T: Config> =
		StorageValue<_, BalanceOf<T>, ValueQuery, T::DefaultMaximumIssuance>;
>>>>>>> abc1ece4

	#[pallet::call]
	impl<T: Config> Pallet<T> {
		/// Transfers some amount of the native token to some recipient on a (whitelisted)
		/// destination chain.
		#[pallet::weight(195_000_000)]
		pub fn transfer_native(
			origin: OriginFor<T>,
			amount: bridge::BalanceOf<T>,
			recipient: Vec<u8>,
			dest_id: bridge::BridgeChainId,
		) -> DispatchResult {
			let source = ensure_signed(origin)?;
			ensure!(T::TransferNativeMembers::contains(&source), BadOrigin);
			let resource_id = T::NativeTokenResourceId::get();
			<bridge::Pallet<T>>::transfer_fungible(source, dest_id, resource_id, recipient, amount)
		}

		/// Executes a simple currency transfer using the bridge account as the source
		#[pallet::weight(195_000_000)]
		pub fn transfer(
			origin: OriginFor<T>,
			to: T::AccountId,
			amount: BalanceOf<T>,
			rid: ResourceId,
		) -> DispatchResult {
			T::BridgeOrigin::ensure_origin(origin)?;

			let total_issuance = <T as Config>::Currency::total_issuance();
			let new_issuance = total_issuance.checked_add(&amount).ok_or(Error::<T>::OverFlow)?;
			if new_issuance > MaximumIssuance::<T>::get() {
				return Err(Error::<T>::ReachMaximumSupply.into())
			}
			if rid == T::NativeTokenResourceId::get() {
				let external_balances = <ExternalBalances<T>>::get()
					.checked_sub(&amount)
					.ok_or(Error::<T>::OverFlow)?;
				// ERC20 LIT mint
				<T as Config>::Currency::mint_into(&to, amount)?;
				<ExternalBalances<T>>::put(external_balances);
			} else {
				return Err(Error::<T>::InvalidResourceId.into())
			}
			Ok(())
		}

		#[pallet::weight(195_000_000)]
<<<<<<< HEAD
		pub fn set_external_balances(
			origin: OriginFor<T>,
			external_balances: BalanceOf<T>,
		) -> DispatchResult {
			frame_system::ensure_root(origin)?;
			<ExternalBalances<T>>::put(external_balances);
			Ok(())
=======
		pub fn set_maximum_issuance(
			origin: OriginFor<T>,
			maximum_issuance: BalanceOf<T>,
		) -> DispatchResultWithPostInfo {
			T::SetMaximumIssuanceOrigin::ensure_origin(origin)?;
			Self::deposit_event(Event::MaximumIssuanceChanged {
				old_value: MaximumIssuance::<T>::get(),
			});
			MaximumIssuance::<T>::set(maximum_issuance);
			Ok(Pays::No.into())
>>>>>>> abc1ece4
		}
	}

	impl<T: Config> Pallet<T> {}

	impl<T: Config> IssuanceAdapter<BalanceOf<T>> for Pallet<T> {
		fn adapted_total_issuance() -> BalanceOf<T> {
			<ExternalBalances<T>>::get()
		}
	}
}<|MERGE_RESOLUTION|>--- conflicted
+++ resolved
@@ -31,13 +31,9 @@
 		traits::{fungible::Mutate, Currency, SortedMembers, StorageVersion},
 	};
 	use frame_system::pallet_prelude::*;
-<<<<<<< HEAD
 	use pallet_parachain_staking::IssuanceAdapter;
-	use sp_runtime::traits::{CheckedAdd, CheckedSub};
-=======
-	use sp_runtime::traits::{BadOrigin, CheckedAdd};
+	use sp_runtime::traits::{BadOrigin, CheckedAdd, CheckedSub};
 	use sp_std::vec::Vec;
->>>>>>> abc1ece4
 
 	pub use pallet_bridge as bridge;
 
@@ -105,7 +101,6 @@
 		BalanceOf<T>,
 	>;
 
-<<<<<<< HEAD
 	#[pallet::type_value]
 	pub fn DefaultExternalBalances<T: Config>() -> BalanceOf<T> {
 		T::MaximumIssuance::get()
@@ -115,12 +110,11 @@
 	#[pallet::getter(fn external_balances)]
 	pub type ExternalBalances<T: Config> =
 		StorageValue<_, BalanceOf<T>, ValueQuery, DefaultExternalBalances<T>>;
-=======
+
 	#[pallet::storage]
 	#[pallet::getter(fn maximum_issuance)]
 	pub type MaximumIssuance<T: Config> =
 		StorageValue<_, BalanceOf<T>, ValueQuery, T::DefaultMaximumIssuance>;
->>>>>>> abc1ece4
 
 	#[pallet::call]
 	impl<T: Config> Pallet<T> {
@@ -168,7 +162,6 @@
 		}
 
 		#[pallet::weight(195_000_000)]
-<<<<<<< HEAD
 		pub fn set_external_balances(
 			origin: OriginFor<T>,
 			external_balances: BalanceOf<T>,
@@ -176,7 +169,9 @@
 			frame_system::ensure_root(origin)?;
 			<ExternalBalances<T>>::put(external_balances);
 			Ok(())
-=======
+    }
+    
+    #[pallet::weight(195_000_000)]
 		pub fn set_maximum_issuance(
 			origin: OriginFor<T>,
 			maximum_issuance: BalanceOf<T>,
@@ -187,7 +182,6 @@
 			});
 			MaximumIssuance::<T>::set(maximum_issuance);
 			Ok(Pays::No.into())
->>>>>>> abc1ece4
 		}
 	}
 

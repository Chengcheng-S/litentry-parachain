// Copyright 2020-2022 Litentry Technologies GmbH.
// This file is part of Litentry.
//
// Litentry is free software: you can redistribute it and/or modify
// it under the terms of the GNU General Public License as published by
// the Free Software Foundation, either version 3 of the License, or
// (at your option) any later version.
//
// Litentry is distributed in the hope that it will be useful,
// but WITHOUT ANY WARRANTY; without even the implied warranty of
// MERCHANTABILITY or FITNESS FOR A PARTICULAR PURPOSE.  See the
// GNU General Public License for more details.
//
// You should have received a copy of the GNU General Public License
// along with Litentry.  If not, see <https://www.gnu.org/licenses/>.

use crate::{mock::*, Error};

use codec::Encode;
use frame_support::assert_noop;
use sp_core::{blake2_256, Pair, H256};

#[test]
fn unpriveledged_origin_call_fails() {
	new_test_ext().execute_with(|| {
		assert_noop!(
			IdentityManagementMock::set_user_shielding_key(
				RuntimeOrigin::signed(2),
				H256::random(),
				vec![]
			),
			Error::<Test>::CallerNotWhitelisted
		);
	});
}

#[test]
fn set_user_shielding_key_works() {
	new_test_ext().execute_with(|| {
		let _ = setup_user_shieding_key(2);
	});
}

// The following tests are based on:
// - twitter for web2
// - polkadot for web3-substrate
// - ethereum for web3-evm
// TODO: maybe add more types

#[test]
fn create_twitter_identity_works() {
	new_test_ext().execute_with(|| {
		System::set_block_number(5);
		setup_create_identity(2, create_mock_twitter_identity(b"alice"), 5);
	});
}

#[test]
fn create_polkadot_identity_works() {
	new_test_ext().execute_with(|| {
		System::set_block_number(3);
		let p = sp_core::sr25519::Pair::from_string("//Alice", None).unwrap();
		setup_create_identity(2, create_mock_polkadot_identity(p.public().0), 3);
	});
}

#[test]
fn create_eth_identity_works() {
	new_test_ext().execute_with(|| {
		System::set_block_number(3);
		let p = Random.generate();
		setup_create_identity(2, create_mock_eth_identity(p.address().0), 3);
	});
}

#[test]
fn create_two_distinct_twitter_identities_works() {
	new_test_ext().execute_with(|| {
		// create and verify the first twitter handle
		System::set_block_number(3);
		setup_verify_twitter_identity(2, create_mock_twitter_identity(b"alice"), 3);
		// create second twitter handle works
		System::set_block_number(4);
		setup_create_identity(2, create_mock_twitter_identity(b"bob"), 4);
	});
}

#[test]
fn create_twitter_identity_twice_works() {
	new_test_ext().execute_with(|| {
		let who = 2;
		let identity = create_mock_twitter_identity(b"alice");
		// create a twitter identity
		System::set_block_number(3);
		setup_create_identity(who, identity.clone(), 3);
		let old_code = IdentityManagementMock::challenge_codes(who, &identity).unwrap();
		// create the same twitter identity for the second time
		// it should succeed and generate a new challenge code
		System::set_block_number(5);
		setup_create_identity(who, identity.clone(), 5);
		let new_code = IdentityManagementMock::challenge_codes(who, &identity).unwrap();
		assert!(old_code != new_code);
		let c = IdentityManagementMock::id_graphs(who, &identity).unwrap();
		assert!(c.creation_request_block == Some(5));
	});
}

#[test]
fn create_twitter_identity_after_verification_fails() {
	new_test_ext().execute_with(|| {
		let who = 2;
		let identity = create_mock_twitter_identity(b"alice");
		System::set_block_number(3);
		setup_verify_twitter_identity(who, identity.clone(), 3);
		System::set_block_number(4);
		let encrypted_identity = tee_encrypt(identity.encode().as_slice());
		assert_noop!(
			IdentityManagementMock::create_identity(
<<<<<<< HEAD
				Origin::signed(who),
=======
				RuntimeOrigin::signed(who),
>>>>>>> 8b7f31b7
				H256::random(),
				encrypted_identity.to_vec(),
				None
			),
			Error::<Test>::IdentityAlreadyVerified
		);
	});
}

// actually it should always be successful, as we don't have on-chain web2 verification
// for the mock pallet
#[test]
fn verify_twitter_identity_works() {
	new_test_ext().execute_with(|| {
		System::set_block_number(3);
		setup_verify_twitter_identity(2, create_mock_twitter_identity(b"alice"), 3);
	});
}

#[test]
fn verify_polkadot_identity_works() {
	new_test_ext().execute_with(|| {
		System::set_block_number(3);
		let p = sp_core::sr25519::Pair::from_string("//Alice", None).unwrap();
		setup_verify_polkadot_identity(2, p, 3);
	});
}

#[test]
fn verify_eth_identity_works() {
	new_test_ext().execute_with(|| {
		System::set_block_number(4);
		let p = Random.generate();
		setup_verify_eth_identity(2, p, 4);
	});
}

#[test]
fn wrong_polkadot_verification_message_fails() {
	new_test_ext().execute_with(|| {
		System::set_block_number(3);
		let p = sp_core::sr25519::Pair::from_string("//Alice", None).unwrap();
		let identity = create_mock_polkadot_identity(p.public().0);
		let who = 2;
		setup_create_identity(who, identity.clone(), 3);

		System::set_block_number(4);
		let encrypted_identity = tee_encrypt(identity.encode().as_slice());

		// intentionally construct a wrong verification message
		let wrong_msg = blake2_256(&[0u8; 16]).to_vec();
		let sig = p.sign(&wrong_msg);
		let common_validation_data = Web3CommonValidationData {
			message: wrong_msg.try_into().unwrap(),
			signature: IdentityMultiSignature::Sr25519(sig),
		};

		let validation_data = match &identity.web_type {
			IdentityWebType::Web3(Web3Network::Substrate(SubstrateNetwork::Polkadot)) =>
				ValidationData::Web3(Web3ValidationData::Substrate(common_validation_data)),
			_ => panic!("unxpected web_type"),
		};

		assert_noop!(
			IdentityManagementMock::verify_identity(
<<<<<<< HEAD
				Origin::signed(who),
=======
				RuntimeOrigin::signed(who),
>>>>>>> 8b7f31b7
				H256::random(),
				encrypted_identity,
				tee_encrypt(validation_data.encode().as_slice()),
			),
			Error::<Test>::UnexpectedMessage
		);
	});
}<|MERGE_RESOLUTION|>--- conflicted
+++ resolved
@@ -116,11 +116,7 @@
 		let encrypted_identity = tee_encrypt(identity.encode().as_slice());
 		assert_noop!(
 			IdentityManagementMock::create_identity(
-<<<<<<< HEAD
-				Origin::signed(who),
-=======
 				RuntimeOrigin::signed(who),
->>>>>>> 8b7f31b7
 				H256::random(),
 				encrypted_identity.to_vec(),
 				None
@@ -186,11 +182,7 @@
 
 		assert_noop!(
 			IdentityManagementMock::verify_identity(
-<<<<<<< HEAD
-				Origin::signed(who),
-=======
 				RuntimeOrigin::signed(who),
->>>>>>> 8b7f31b7
 				H256::random(),
 				encrypted_identity,
 				tee_encrypt(validation_data.encode().as_slice()),

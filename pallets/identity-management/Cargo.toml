--- conflicted
+++ resolved
@@ -10,22 +10,6 @@
 # third-party dependencies
 codec = { package = "parity-scale-codec", version = "3.0.0", default-features = false, features = ["derive", "max-encoded-len"] }
 log = { version = "0.4", default-features = false }
-<<<<<<< HEAD
-scale-info = { version = "2.3.0", default-features = false, features = ["derive"] }
-
-# primitives
-sp-arithmetic = { git = "https://github.com/paritytech/substrate", branch = "polkadot-v0.9.29", default-features = false }
-sp-core = { git = "https://github.com/paritytech/substrate", branch = "polkadot-v0.9.29", default-features = false }
-sp-runtime = { git = "https://github.com/paritytech/substrate", branch = "polkadot-v0.9.29", default-features = false }
-sp-std = { git = "https://github.com/paritytech/substrate", branch = "polkadot-v0.9.29", default-features = false }
-
-# frame dependencies
-frame-support = { git = "https://github.com/paritytech/substrate", branch = "polkadot-v0.9.29", default-features = false }
-frame-system = { git = "https://github.com/paritytech/substrate", branch = "polkadot-v0.9.29", default-features = false }
-
-# benchmarking
-frame-benchmarking = { git = "https://github.com/paritytech/substrate", branch = "polkadot-v0.9.29", default-features = false, optional = true }
-=======
 scale-info = { version = "2.3.1", default-features = false, features = ["derive"] }
 
 # primitives
@@ -40,24 +24,16 @@
 
 # benchmarking
 frame-benchmarking = { git = "https://github.com/paritytech/substrate", branch = "polkadot-v0.9.32", default-features = false, optional = true }
->>>>>>> 8b7f31b7
 hex = { version = "0.4", default-features = false }
 
 # local
 primitives = { path = "../../primitives", default-features = false }
 
 [dev-dependencies]
-<<<<<<< HEAD
-pallet-balances = { git = "https://github.com/paritytech/substrate", branch = "polkadot-v0.9.29" }
-pallet-teerex = { git = "https://github.com/integritee-network/pallets.git", branch = "master", features = ["skip-ias-check"] }
-pallet-timestamp = { git = "https://github.com/paritytech/substrate", branch = "polkadot-v0.9.29" }
-sp-io = { git = "https://github.com/paritytech/substrate", branch = "polkadot-v0.9.29" }
-=======
 pallet-balances = { git = "https://github.com/paritytech/substrate", branch = "polkadot-v0.9.32" }
 pallet-teerex = { git = "https://github.com/integritee-network/pallets.git", branch = "master", features = ["skip-ias-check"] }
 pallet-timestamp = { git = "https://github.com/paritytech/substrate", branch = "polkadot-v0.9.32" }
 sp-io = { git = "https://github.com/paritytech/substrate", branch = "polkadot-v0.9.32" }
->>>>>>> 8b7f31b7
 
 [features]
 default = ["std"]
@@ -77,9 +53,6 @@
   "frame-system/std",
   "frame-benchmarking?/std",
   "primitives/std",
-<<<<<<< HEAD
-=======
   "pallet-teerex/std",
->>>>>>> 8b7f31b7
 ]
 try-runtime = ["frame-support/try-runtime"]
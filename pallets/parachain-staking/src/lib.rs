--- conflicted
+++ resolved
@@ -1658,30 +1658,14 @@
 				.map(|mut bond| {
 					bond.amount = match requests.get(&bond.owner) {
 						None => bond.amount,
-<<<<<<< HEAD
 						Some(DelegationAction::Revoke(_)) => {
-							log::warn!(
-								"reward for delegator '{:?}' set to zero due to pending \
-								revoke request",
-								bond.owner
-							);
 							uncounted_stake = uncounted_stake.saturating_add(bond.amount);
 							BalanceOf::<T>::zero()
 						},
 						Some(DelegationAction::Decrease(amount)) => {
-							log::warn!(
-								"reward for delegator '{:?}' reduced by set amount due to pending \
-								decrease request",
-								bond.owner
-							);
 							uncounted_stake = uncounted_stake.saturating_add(*amount);
 							bond.amount.saturating_sub(*amount)
 						},
-=======
-						Some(DelegationAction::Revoke(_)) => BalanceOf::<T>::zero(),
-						Some(DelegationAction::Decrease(amount)) =>
-							bond.amount.saturating_sub(*amount),
->>>>>>> 88185f0d
 					};
 
 					bond

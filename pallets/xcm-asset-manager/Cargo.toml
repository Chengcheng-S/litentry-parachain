--- conflicted
+++ resolved
@@ -14,28 +14,6 @@
 
 # Substrate Dependencies
 ## Substrate Primitive Dependencies
-<<<<<<< HEAD
-sp-io = { git = "https://github.com/paritytech/substrate", default-features = false, branch = "polkadot-v0.9.29" }
-sp-runtime = { git = "https://github.com/paritytech/substrate", default-features = false, branch = "polkadot-v0.9.29" }
-sp-std = { git = "https://github.com/paritytech/substrate", default-features = false, branch = "polkadot-v0.9.29" }
-
-## Substrate FRAME Dependencies
-frame-support = { git = "https://github.com/paritytech/substrate", default-features = false, branch = "polkadot-v0.9.29" }
-frame-system = { git = "https://github.com/paritytech/substrate", default-features = false, branch = "polkadot-v0.9.29" }
-
-# Polkadot dependencies
-xcm = { git = "https://github.com/paritytech/polkadot", branch = "release-v0.9.29", default-features = false }
-
-# Orml dependencies
-orml-traits = { git = "https://github.com/open-web3-stack/open-runtime-module-library", default-features = false, branch = "polkadot-v0.9.29" }
-
-# Benchmarks
-frame-benchmarking = { git = "https://github.com/paritytech/substrate", branch = "polkadot-v0.9.29", optional = true, default-features = false }
-
-[dev-dependencies]
-pallet-balances = { git = "https://github.com/paritytech/substrate", default-features = false, branch = "polkadot-v0.9.29" }
-sp-core = { git = "https://github.com/paritytech/substrate", default-features = false, branch = "polkadot-v0.9.29" }
-=======
 sp-io = { git = "https://github.com/paritytech/substrate", default-features = false, branch = "polkadot-v0.9.32" }
 sp-runtime = { git = "https://github.com/paritytech/substrate", default-features = false, branch = "polkadot-v0.9.32" }
 sp-std = { git = "https://github.com/paritytech/substrate", default-features = false, branch = "polkadot-v0.9.32" }
@@ -56,7 +34,6 @@
 [dev-dependencies]
 pallet-balances = { git = "https://github.com/paritytech/substrate", default-features = false, branch = "polkadot-v0.9.32" }
 sp-core = { git = "https://github.com/paritytech/substrate", default-features = false, branch = "polkadot-v0.9.32" }
->>>>>>> 8b7f31b7
 
 [features]
 default = ["std"]

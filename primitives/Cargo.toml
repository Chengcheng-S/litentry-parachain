[package]
authors = ["Litentry Dev"]
edition = '2021'
name = 'primitives'
<<<<<<< HEAD
version = '0.9.11'

[dependencies]
codec = { package = "parity-scale-codec", version = "3.0.0", default-features = false, features = ["derive", "max-encoded-len"] }
scale-info = { version = "2.3.0", default-features = false, features = ["derive"] }
sp-core = { git = "https://github.com/paritytech/substrate", branch = "polkadot-v0.9.29", default-features = false }
sp-runtime = { git = "https://github.com/paritytech/substrate", branch = "polkadot-v0.9.29", default-features = false }
sp-std = { git = "https://github.com/paritytech/substrate", branch = "polkadot-v0.9.29", default-features = false }

xcm = { git = "https://github.com/paritytech/polkadot", branch = "release-v0.9.29", default-features = false }
=======
version = '0.9.12'

[dependencies]
codec = { package = "parity-scale-codec", version = "3.0.0", default-features = false, features = ["derive", "max-encoded-len"] }
scale-info = { version = "2.3.1", default-features = false, features = ["derive"] }
sp-core = { git = "https://github.com/paritytech/substrate", branch = "polkadot-v0.9.32", default-features = false }
sp-runtime = { git = "https://github.com/paritytech/substrate", branch = "polkadot-v0.9.32", default-features = false }
sp-std = { git = "https://github.com/paritytech/substrate", branch = "polkadot-v0.9.32", default-features = false }

xcm = { git = "https://github.com/paritytech/polkadot", branch = "release-v0.9.32", default-features = false }
>>>>>>> 8b7f31b7

[features]
default = ["std"]
std = [
  "codec/std",
  "sp-core/std",
  "sp-runtime/std",
  "sp-std/std",
  "xcm/std",
]<|MERGE_RESOLUTION|>--- conflicted
+++ resolved
@@ -2,18 +2,6 @@
 authors = ["Litentry Dev"]
 edition = '2021'
 name = 'primitives'
-<<<<<<< HEAD
-version = '0.9.11'
-
-[dependencies]
-codec = { package = "parity-scale-codec", version = "3.0.0", default-features = false, features = ["derive", "max-encoded-len"] }
-scale-info = { version = "2.3.0", default-features = false, features = ["derive"] }
-sp-core = { git = "https://github.com/paritytech/substrate", branch = "polkadot-v0.9.29", default-features = false }
-sp-runtime = { git = "https://github.com/paritytech/substrate", branch = "polkadot-v0.9.29", default-features = false }
-sp-std = { git = "https://github.com/paritytech/substrate", branch = "polkadot-v0.9.29", default-features = false }
-
-xcm = { git = "https://github.com/paritytech/polkadot", branch = "release-v0.9.29", default-features = false }
-=======
 version = '0.9.12'
 
 [dependencies]
@@ -24,7 +12,6 @@
 sp-std = { git = "https://github.com/paritytech/substrate", branch = "polkadot-v0.9.32", default-features = false }
 
 xcm = { git = "https://github.com/paritytech/polkadot", branch = "release-v0.9.32", default-features = false }
->>>>>>> 8b7f31b7
 
 [features]
 default = ["std"]

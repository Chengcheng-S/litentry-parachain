--- conflicted
+++ resolved
@@ -94,13 +94,8 @@
 pallet-identity-management = { path = "../../pallets/identity-management", default-features = false }
 
 # TEE pallets - TODO: patch it with litentry teerex
-<<<<<<< HEAD
-pallet-teerex = { git = "https://github.com/integritee-network/pallets.git", default-features = false, branch = "master" }
-pallet-sidechain = { git = "https://github.com/integritee-network/pallets.git", default-features = false, branch = "master" }
-=======
 pallet-teerex = { git = "https://github.com/litentry/integritee-pallets.git", default-features = false, branch = "polkadot-v0.9.26" }
 pallet-sidechain = { git = "https://github.com/litentry/integritee-pallets.git", default-features = false, branch = "polkadot-v0.9.26" }
->>>>>>> 49391858
 
 [dev-dependencies]
 hex-literal = "0.3.4"

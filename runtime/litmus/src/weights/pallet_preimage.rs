// Copyright 2020-2022 Litentry Technologies GmbH.
// This file is part of Litentry.
//
// Litentry is free software: you can redistribute it and/or modify
// it under the terms of the GNU General Public License as published by
// the Free Software Foundation, either version 3 of the License, or
// (at your option) any later version.
//
// Litentry is distributed in the hope that it will be useful,
// but WITHOUT ANY WARRANTY; without even the implied warranty of
// MERCHANTABILITY or FITNESS FOR A PARTICULAR PURPOSE.  See the
// GNU General Public License for more details.
//
// You should have received a copy of the GNU General Public License
// along with Litentry.  If not, see <https://www.gnu.org/licenses/>.

//! Autogenerated weights for `pallet_preimage`
//!
//! THIS FILE WAS AUTO-GENERATED USING THE SUBSTRATE BENCHMARK CLI VERSION 4.0.0-dev
//! DATE: 2022-12-01, STEPS: `20`, REPEAT: 50, LOW RANGE: `[]`, HIGH RANGE: `[]`
//! HOSTNAME: `parachain-benchmark`, CPU: `Intel(R) Xeon(R) Platinum 8259CL CPU @ 2.50GHz`
//! EXECUTION: Some(Wasm), WASM-EXECUTION: Compiled, CHAIN: Some("litmus-dev"), DB CACHE: 20

// Executed Command:
// ./litentry-collator
// benchmark
// pallet
// --chain=litmus-dev
// --execution=wasm
// --db-cache=20
// --wasm-execution=compiled
// --pallet=pallet_preimage
// --extrinsic=*
// --heap-pages=4096
// --steps=20
// --repeat=50
// --header=./LICENSE_HEADER
// --output=./runtime/litmus/src/weights/pallet_preimage.rs

#![cfg_attr(rustfmt, rustfmt_skip)]
#![allow(unused_parens)]
#![allow(unused_imports)]

use frame_support::{traits::Get, weights::Weight};
use sp_std::marker::PhantomData;

/// Weight functions for `pallet_preimage`.
pub struct WeightInfo<T>(PhantomData<T>);
impl<T: frame_system::Config> pallet_preimage::WeightInfo for WeightInfo<T> {
	// Storage: Preimage StatusFor (r:1 w:1)
	// Storage: Preimage PreimageFor (r:0 w:1)
	/// The range of component `s` is `[0, 4194304]`.
	fn note_preimage(s: u32, ) -> Weight {
<<<<<<< HEAD
		Weight::from_ref_time(0 as u64)
			// Standard Error: 0
			.saturating_add(Weight::from_ref_time(2_000 as u64).saturating_mul(s as u64))
			.saturating_add(T::DbWeight::get().reads(2 as u64))
=======
		// Minimum execution time: 46_365 nanoseconds.
		Weight::from_ref_time(47_174_000 as u64)
			// Standard Error: 7
			.saturating_add(Weight::from_ref_time(3_067 as u64).saturating_mul(s as u64))
			.saturating_add(T::DbWeight::get().reads(1 as u64))
>>>>>>> 8b7f31b7
			.saturating_add(T::DbWeight::get().writes(2 as u64))
	}
	// Storage: Preimage StatusFor (r:1 w:1)
	// Storage: Preimage PreimageFor (r:0 w:1)
	/// The range of component `s` is `[0, 4194304]`.
	fn note_requested_preimage(s: u32, ) -> Weight {
<<<<<<< HEAD
		Weight::from_ref_time(0 as u64)
			// Standard Error: 0
			.saturating_add(Weight::from_ref_time(2_000 as u64).saturating_mul(s as u64))
			.saturating_add(T::DbWeight::get().reads(2 as u64))
			.saturating_add(T::DbWeight::get().writes(1 as u64))
=======
		// Minimum execution time: 34_812 nanoseconds.
		Weight::from_ref_time(35_236_000 as u64)
			// Standard Error: 18
			.saturating_add(Weight::from_ref_time(3_173 as u64).saturating_mul(s as u64))
			.saturating_add(T::DbWeight::get().reads(1 as u64))
			.saturating_add(T::DbWeight::get().writes(2 as u64))
>>>>>>> 8b7f31b7
	}
	// Storage: Preimage StatusFor (r:1 w:1)
	// Storage: Preimage PreimageFor (r:0 w:1)
	/// The range of component `s` is `[0, 4194304]`.
	fn note_no_deposit_preimage(s: u32, ) -> Weight {
<<<<<<< HEAD
		Weight::from_ref_time(0 as u64)
			// Standard Error: 0
			.saturating_add(Weight::from_ref_time(2_000 as u64).saturating_mul(s as u64))
			.saturating_add(T::DbWeight::get().reads(2 as u64))
			.saturating_add(T::DbWeight::get().writes(1 as u64))
=======
		// Minimum execution time: 30_032 nanoseconds.
		Weight::from_ref_time(30_718_000 as u64)
			// Standard Error: 5
			.saturating_add(Weight::from_ref_time(3_033 as u64).saturating_mul(s as u64))
			.saturating_add(T::DbWeight::get().reads(1 as u64))
			.saturating_add(T::DbWeight::get().writes(2 as u64))
>>>>>>> 8b7f31b7
	}
	// Storage: Preimage StatusFor (r:1 w:1)
	// Storage: Preimage PreimageFor (r:0 w:1)
	fn unnote_preimage() -> Weight {
<<<<<<< HEAD
		Weight::from_ref_time(55_286_000 as u64)
=======
		// Minimum execution time: 93_199 nanoseconds.
		Weight::from_ref_time(101_018_000 as u64)
>>>>>>> 8b7f31b7
			.saturating_add(T::DbWeight::get().reads(1 as u64))
			.saturating_add(T::DbWeight::get().writes(2 as u64))
	}
	// Storage: Preimage StatusFor (r:1 w:1)
	// Storage: Preimage PreimageFor (r:0 w:1)
	fn unnote_no_deposit_preimage() -> Weight {
<<<<<<< HEAD
		Weight::from_ref_time(41_037_000 as u64)
=======
		// Minimum execution time: 70_186 nanoseconds.
		Weight::from_ref_time(81_485_000 as u64)
>>>>>>> 8b7f31b7
			.saturating_add(T::DbWeight::get().reads(1 as u64))
			.saturating_add(T::DbWeight::get().writes(2 as u64))
	}
	// Storage: Preimage StatusFor (r:1 w:1)
	fn request_preimage() -> Weight {
<<<<<<< HEAD
		Weight::from_ref_time(57_809_000 as u64)
=======
		// Minimum execution time: 68_436 nanoseconds.
		Weight::from_ref_time(73_159_000 as u64)
>>>>>>> 8b7f31b7
			.saturating_add(T::DbWeight::get().reads(1 as u64))
			.saturating_add(T::DbWeight::get().writes(1 as u64))
	}
	// Storage: Preimage StatusFor (r:1 w:1)
	fn request_no_deposit_preimage() -> Weight {
<<<<<<< HEAD
		Weight::from_ref_time(38_826_000 as u64)
=======
		// Minimum execution time: 43_702 nanoseconds.
		Weight::from_ref_time(50_880_000 as u64)
>>>>>>> 8b7f31b7
			.saturating_add(T::DbWeight::get().reads(1 as u64))
			.saturating_add(T::DbWeight::get().writes(1 as u64))
	}
	// Storage: Preimage StatusFor (r:1 w:1)
	fn request_unnoted_preimage() -> Weight {
<<<<<<< HEAD
		Weight::from_ref_time(23_317_000 as u64)
=======
		// Minimum execution time: 50_743 nanoseconds.
		Weight::from_ref_time(54_668_000 as u64)
>>>>>>> 8b7f31b7
			.saturating_add(T::DbWeight::get().reads(1 as u64))
			.saturating_add(T::DbWeight::get().writes(1 as u64))
	}
	// Storage: Preimage StatusFor (r:1 w:1)
	fn request_requested_preimage() -> Weight {
<<<<<<< HEAD
		Weight::from_ref_time(9_510_000 as u64)
=======
		// Minimum execution time: 16_944 nanoseconds.
		Weight::from_ref_time(18_124_000 as u64)
>>>>>>> 8b7f31b7
			.saturating_add(T::DbWeight::get().reads(1 as u64))
			.saturating_add(T::DbWeight::get().writes(1 as u64))
	}
	// Storage: Preimage StatusFor (r:1 w:1)
	// Storage: Preimage PreimageFor (r:0 w:1)
	fn unrequest_preimage() -> Weight {
<<<<<<< HEAD
		Weight::from_ref_time(40_791_000 as u64)
=======
		// Minimum execution time: 70_322 nanoseconds.
		Weight::from_ref_time(78_515_000 as u64)
>>>>>>> 8b7f31b7
			.saturating_add(T::DbWeight::get().reads(1 as u64))
			.saturating_add(T::DbWeight::get().writes(2 as u64))
	}
	// Storage: Preimage StatusFor (r:1 w:1)
	fn unrequest_unnoted_preimage() -> Weight {
<<<<<<< HEAD
		Weight::from_ref_time(22_080_000 as u64)
			.saturating_add(T::DbWeight::get().reads(1 as u64))
			.saturating_add(T::DbWeight::get().writes(2 as u64))
	}
	// Storage: Preimage StatusFor (r:1 w:1)
	fn unrequest_multi_referenced_preimage() -> Weight {
		Weight::from_ref_time(8_942_000 as u64)
=======
		// Minimum execution time: 17_240 nanoseconds.
		Weight::from_ref_time(20_999_000 as u64)
			.saturating_add(T::DbWeight::get().reads(1 as u64))
			.saturating_add(T::DbWeight::get().writes(1 as u64))
	}
	// Storage: Preimage StatusFor (r:1 w:1)
	fn unrequest_multi_referenced_preimage() -> Weight {
		// Minimum execution time: 18_879 nanoseconds.
		Weight::from_ref_time(20_304_000 as u64)
>>>>>>> 8b7f31b7
			.saturating_add(T::DbWeight::get().reads(1 as u64))
			.saturating_add(T::DbWeight::get().writes(1 as u64))
	}
}<|MERGE_RESOLUTION|>--- conflicted
+++ resolved
@@ -51,149 +51,89 @@
 	// Storage: Preimage PreimageFor (r:0 w:1)
 	/// The range of component `s` is `[0, 4194304]`.
 	fn note_preimage(s: u32, ) -> Weight {
-<<<<<<< HEAD
-		Weight::from_ref_time(0 as u64)
-			// Standard Error: 0
-			.saturating_add(Weight::from_ref_time(2_000 as u64).saturating_mul(s as u64))
-			.saturating_add(T::DbWeight::get().reads(2 as u64))
-=======
 		// Minimum execution time: 46_365 nanoseconds.
 		Weight::from_ref_time(47_174_000 as u64)
 			// Standard Error: 7
 			.saturating_add(Weight::from_ref_time(3_067 as u64).saturating_mul(s as u64))
 			.saturating_add(T::DbWeight::get().reads(1 as u64))
->>>>>>> 8b7f31b7
 			.saturating_add(T::DbWeight::get().writes(2 as u64))
 	}
 	// Storage: Preimage StatusFor (r:1 w:1)
 	// Storage: Preimage PreimageFor (r:0 w:1)
 	/// The range of component `s` is `[0, 4194304]`.
 	fn note_requested_preimage(s: u32, ) -> Weight {
-<<<<<<< HEAD
-		Weight::from_ref_time(0 as u64)
-			// Standard Error: 0
-			.saturating_add(Weight::from_ref_time(2_000 as u64).saturating_mul(s as u64))
-			.saturating_add(T::DbWeight::get().reads(2 as u64))
-			.saturating_add(T::DbWeight::get().writes(1 as u64))
-=======
 		// Minimum execution time: 34_812 nanoseconds.
 		Weight::from_ref_time(35_236_000 as u64)
 			// Standard Error: 18
 			.saturating_add(Weight::from_ref_time(3_173 as u64).saturating_mul(s as u64))
 			.saturating_add(T::DbWeight::get().reads(1 as u64))
 			.saturating_add(T::DbWeight::get().writes(2 as u64))
->>>>>>> 8b7f31b7
 	}
 	// Storage: Preimage StatusFor (r:1 w:1)
 	// Storage: Preimage PreimageFor (r:0 w:1)
 	/// The range of component `s` is `[0, 4194304]`.
 	fn note_no_deposit_preimage(s: u32, ) -> Weight {
-<<<<<<< HEAD
-		Weight::from_ref_time(0 as u64)
-			// Standard Error: 0
-			.saturating_add(Weight::from_ref_time(2_000 as u64).saturating_mul(s as u64))
-			.saturating_add(T::DbWeight::get().reads(2 as u64))
-			.saturating_add(T::DbWeight::get().writes(1 as u64))
-=======
 		// Minimum execution time: 30_032 nanoseconds.
 		Weight::from_ref_time(30_718_000 as u64)
 			// Standard Error: 5
 			.saturating_add(Weight::from_ref_time(3_033 as u64).saturating_mul(s as u64))
 			.saturating_add(T::DbWeight::get().reads(1 as u64))
 			.saturating_add(T::DbWeight::get().writes(2 as u64))
->>>>>>> 8b7f31b7
 	}
 	// Storage: Preimage StatusFor (r:1 w:1)
 	// Storage: Preimage PreimageFor (r:0 w:1)
 	fn unnote_preimage() -> Weight {
-<<<<<<< HEAD
-		Weight::from_ref_time(55_286_000 as u64)
-=======
 		// Minimum execution time: 93_199 nanoseconds.
 		Weight::from_ref_time(101_018_000 as u64)
->>>>>>> 8b7f31b7
 			.saturating_add(T::DbWeight::get().reads(1 as u64))
 			.saturating_add(T::DbWeight::get().writes(2 as u64))
 	}
 	// Storage: Preimage StatusFor (r:1 w:1)
 	// Storage: Preimage PreimageFor (r:0 w:1)
 	fn unnote_no_deposit_preimage() -> Weight {
-<<<<<<< HEAD
-		Weight::from_ref_time(41_037_000 as u64)
-=======
 		// Minimum execution time: 70_186 nanoseconds.
 		Weight::from_ref_time(81_485_000 as u64)
->>>>>>> 8b7f31b7
 			.saturating_add(T::DbWeight::get().reads(1 as u64))
 			.saturating_add(T::DbWeight::get().writes(2 as u64))
 	}
 	// Storage: Preimage StatusFor (r:1 w:1)
 	fn request_preimage() -> Weight {
-<<<<<<< HEAD
-		Weight::from_ref_time(57_809_000 as u64)
-=======
 		// Minimum execution time: 68_436 nanoseconds.
 		Weight::from_ref_time(73_159_000 as u64)
->>>>>>> 8b7f31b7
 			.saturating_add(T::DbWeight::get().reads(1 as u64))
 			.saturating_add(T::DbWeight::get().writes(1 as u64))
 	}
 	// Storage: Preimage StatusFor (r:1 w:1)
 	fn request_no_deposit_preimage() -> Weight {
-<<<<<<< HEAD
-		Weight::from_ref_time(38_826_000 as u64)
-=======
 		// Minimum execution time: 43_702 nanoseconds.
 		Weight::from_ref_time(50_880_000 as u64)
->>>>>>> 8b7f31b7
 			.saturating_add(T::DbWeight::get().reads(1 as u64))
 			.saturating_add(T::DbWeight::get().writes(1 as u64))
 	}
 	// Storage: Preimage StatusFor (r:1 w:1)
 	fn request_unnoted_preimage() -> Weight {
-<<<<<<< HEAD
-		Weight::from_ref_time(23_317_000 as u64)
-=======
 		// Minimum execution time: 50_743 nanoseconds.
 		Weight::from_ref_time(54_668_000 as u64)
->>>>>>> 8b7f31b7
 			.saturating_add(T::DbWeight::get().reads(1 as u64))
 			.saturating_add(T::DbWeight::get().writes(1 as u64))
 	}
 	// Storage: Preimage StatusFor (r:1 w:1)
 	fn request_requested_preimage() -> Weight {
-<<<<<<< HEAD
-		Weight::from_ref_time(9_510_000 as u64)
-=======
 		// Minimum execution time: 16_944 nanoseconds.
 		Weight::from_ref_time(18_124_000 as u64)
->>>>>>> 8b7f31b7
 			.saturating_add(T::DbWeight::get().reads(1 as u64))
 			.saturating_add(T::DbWeight::get().writes(1 as u64))
 	}
 	// Storage: Preimage StatusFor (r:1 w:1)
 	// Storage: Preimage PreimageFor (r:0 w:1)
 	fn unrequest_preimage() -> Weight {
-<<<<<<< HEAD
-		Weight::from_ref_time(40_791_000 as u64)
-=======
 		// Minimum execution time: 70_322 nanoseconds.
 		Weight::from_ref_time(78_515_000 as u64)
->>>>>>> 8b7f31b7
 			.saturating_add(T::DbWeight::get().reads(1 as u64))
 			.saturating_add(T::DbWeight::get().writes(2 as u64))
 	}
 	// Storage: Preimage StatusFor (r:1 w:1)
 	fn unrequest_unnoted_preimage() -> Weight {
-<<<<<<< HEAD
-		Weight::from_ref_time(22_080_000 as u64)
-			.saturating_add(T::DbWeight::get().reads(1 as u64))
-			.saturating_add(T::DbWeight::get().writes(2 as u64))
-	}
-	// Storage: Preimage StatusFor (r:1 w:1)
-	fn unrequest_multi_referenced_preimage() -> Weight {
-		Weight::from_ref_time(8_942_000 as u64)
-=======
 		// Minimum execution time: 17_240 nanoseconds.
 		Weight::from_ref_time(20_999_000 as u64)
 			.saturating_add(T::DbWeight::get().reads(1 as u64))
@@ -203,7 +143,6 @@
 	fn unrequest_multi_referenced_preimage() -> Weight {
 		// Minimum execution time: 18_879 nanoseconds.
 		Weight::from_ref_time(20_304_000 as u64)
->>>>>>> 8b7f31b7
 			.saturating_add(T::DbWeight::get().reads(1 as u64))
 			.saturating_add(T::DbWeight::get().writes(1 as u64))
 	}

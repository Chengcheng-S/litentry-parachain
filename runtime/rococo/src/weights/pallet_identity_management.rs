// Copyright 2020-2022 Litentry Technologies GmbH.
// This file is part of Litentry.
//
// Litentry is free software: you can redistribute it and/or modify
// it under the terms of the GNU General Public License as published by
// the Free Software Foundation, either version 3 of the License, or
// (at your option) any later version.
//
// Litentry is distributed in the hope that it will be useful,
// but WITHOUT ANY WARRANTY; without even the implied warranty of
// MERCHANTABILITY or FITNESS FOR A PARTICULAR PURPOSE.  See the
// GNU General Public License for more details.
//
// You should have received a copy of the GNU General Public License
// along with Litentry.  If not, see <https://www.gnu.org/licenses/>.

//! Autogenerated weights for `pallet_identity_management`
//!
//! THIS FILE WAS AUTO-GENERATED USING THE SUBSTRATE BENCHMARK CLI VERSION 4.0.0-dev
//! DATE: 2022-12-01, STEPS: `20`, REPEAT: 50, LOW RANGE: `[]`, HIGH RANGE: `[]`
//! HOSTNAME: `parachain-benchmark`, CPU: `Intel(R) Xeon(R) Platinum 8259CL CPU @ 2.50GHz`
//! EXECUTION: Some(Wasm), WASM-EXECUTION: Compiled, CHAIN: Some("rococo-dev"), DB CACHE: 20

// Executed Command:
// ./litentry-collator
// benchmark
// pallet
// --chain=rococo-dev
// --execution=wasm
// --db-cache=20
// --wasm-execution=compiled
// --pallet=pallet_identity_management
// --extrinsic=*
// --heap-pages=4096
// --steps=20
// --repeat=50
// --header=./LICENSE_HEADER
// --output=./runtime/rococo/src/weights/pallet_identity_management.rs

#![cfg_attr(rustfmt, rustfmt_skip)]
#![allow(unused_parens)]
#![allow(unused_imports)]

use frame_support::{traits::Get, weights::Weight};
use sp_std::marker::PhantomData;

/// Weight functions for `pallet_identity_management`.
pub struct WeightInfo<T>(PhantomData<T>);
impl<T: frame_system::Config> pallet_identity_management::WeightInfo for WeightInfo<T> {
<<<<<<< HEAD
	fn create_identity() -> Weight {
		Weight::from_ref_time(16_109_000 as u64)
	}
	fn remove_identity() -> Weight {
		Weight::from_ref_time(14_568_000 as u64)
	}
	fn verify_identity() -> Weight {
		Weight::from_ref_time(15_977_000 as u64)
	}
	fn set_user_shielding_key() -> Weight {
		Weight::from_ref_time(14_703_000 as u64)
=======
	fn link_identity() -> Weight {
		// Minimum execution time: 21_084 nanoseconds.
		Weight::from_ref_time(21_848_000 as u64)
	}
	fn unlink_identity() -> Weight {
		// Minimum execution time: 20_043 nanoseconds.
		Weight::from_ref_time(20_574_000 as u64)
	}
	fn verify_identity() -> Weight {
		// Minimum execution time: 21_279 nanoseconds.
		Weight::from_ref_time(22_006_000 as u64)
	}
	fn set_user_shielding_key() -> Weight {
		// Minimum execution time: 20_644 nanoseconds.
		Weight::from_ref_time(21_787_000 as u64)
>>>>>>> 8b7f31b7
	}
}<|MERGE_RESOLUTION|>--- conflicted
+++ resolved
@@ -47,19 +47,6 @@
 /// Weight functions for `pallet_identity_management`.
 pub struct WeightInfo<T>(PhantomData<T>);
 impl<T: frame_system::Config> pallet_identity_management::WeightInfo for WeightInfo<T> {
-<<<<<<< HEAD
-	fn create_identity() -> Weight {
-		Weight::from_ref_time(16_109_000 as u64)
-	}
-	fn remove_identity() -> Weight {
-		Weight::from_ref_time(14_568_000 as u64)
-	}
-	fn verify_identity() -> Weight {
-		Weight::from_ref_time(15_977_000 as u64)
-	}
-	fn set_user_shielding_key() -> Weight {
-		Weight::from_ref_time(14_703_000 as u64)
-=======
 	fn link_identity() -> Weight {
 		// Minimum execution time: 21_084 nanoseconds.
 		Weight::from_ref_time(21_848_000 as u64)
@@ -75,6 +62,5 @@
 	fn set_user_shielding_key() -> Weight {
 		// Minimum execution time: 20_644 nanoseconds.
 		Weight::from_ref_time(21_787_000 as u64)
->>>>>>> 8b7f31b7
 	}
 }
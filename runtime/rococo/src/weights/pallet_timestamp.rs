--- conflicted
+++ resolved
@@ -50,21 +50,13 @@
 	// Storage: Timestamp Now (r:1 w:1)
 	// Storage: Teerex EnclaveRegistry (r:1 w:0)
 	fn set() -> Weight {
-<<<<<<< HEAD
-		Weight::from_ref_time(12_272_000 as u64)
-=======
 		// Minimum execution time: 17_491 nanoseconds.
 		Weight::from_ref_time(18_234_000 as u64)
->>>>>>> 8b7f31b7
 			.saturating_add(T::DbWeight::get().reads(2 as u64))
 			.saturating_add(T::DbWeight::get().writes(1 as u64))
 	}
 	fn on_finalize() -> Weight {
-<<<<<<< HEAD
-		Weight::from_ref_time(3_265_000 as u64)
-=======
 		// Minimum execution time: 7_253 nanoseconds.
 		Weight::from_ref_time(7_443_000 as u64)
->>>>>>> 8b7f31b7
 	}
 }
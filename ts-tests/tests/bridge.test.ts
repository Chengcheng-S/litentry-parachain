import { createERCDepositData, describeCrossChainTransfer } from './setup-bridge';
import { step } from 'mocha-steps';
import { toHex } from 'web3-utils';
import { signAndSend, sleep } from './utils';
import { assert } from 'chai';
import { BigNumber, ethers } from 'ethers';

const BN = require('bn.js');
const bn100e12 = new BN(10).pow(new BN(12)).mul(new BN(100));

describeCrossChainTransfer('Test Cross-chain Transfer', ``, (context) => {
    step('Transfer 100 Lit from eth to parachain', async function () {
        let bridge = context.ethConfig.bridge.connect(context.ethConfig.wallets.bob);
        let erc20 = context.ethConfig.erc20.connect(context.ethConfig.wallets.bob);
        // substrate native token
        // const destResourceId = "0x00000000000000000000000000000063a7e2be78898ba83824b0c0cc8dfb6001"
        const destResourceId = context.parachainConfig.api.consts.bridgeTransfer.nativeTokenResourceId.toHex();
        const depositAmount = toHex(BigNumber.from('100,000,000,000,000,000,000'.replace(/,/g, '')).toString());
        let destinationChainID = parseInt(context.parachainConfig.api.consts.chainBridge.bridgeChainId.toString());
        //FERDIE key command: polkadot key inspect //Ferdie
        const destinationRecipientAddress = '0x1cbd2d43530a44705ad088af313e18f80b53ef16b36177cd4b77b846f2a5f07c';

        const beforeAccountData = await context.parachainConfig.api.query.system.account(
            context.parachainConfig.ferdie.address
        );
<<<<<<< HEAD
        console.log("before deposit: ", beforeAccountData.toString())
=======
        console.log('before deposit: ', beforeAccountData.toString());
>>>>>>> 8b7f31b7

        // approve
        await erc20.approve(context.ethConfig.erc20Handler.address, depositAmount);
        await sleep(6);

        // deposit
        let data = createERCDepositData(depositAmount, 32, destinationRecipientAddress);
        await bridge.deposit(destinationChainID, destResourceId, data);
        await sleep(12 * 4);

        const afterAccountData = await context.parachainConfig.api.query.system.account(
            context.parachainConfig.ferdie.address
        );
<<<<<<< HEAD
        console.log("after deposit: ", afterAccountData.toString())
=======
        console.log('after deposit: ', afterAccountData.toString());
>>>>>>> 8b7f31b7

        assert.equal(
            bn100e12.add(beforeAccountData.data.free.toBn()).toString(),
            afterAccountData.data.free.toBn().toString()
        );
    });

    step('Transfer 100 Lit from parachain to eth', async function () {
        const receipt = context.ethConfig.wallets.charlie.address;
        let erc20 = context.ethConfig.erc20.connect(context.ethConfig.wallets.bob);
        const b: BigNumber = await erc20.balanceOf(receipt);
        await signAndSend(
            context.parachainConfig.api.tx.bridgeTransfer.transferNative(bn100e12.toString(), receipt, 0),
            context.parachainConfig.alice
        );
        // const fee = await context.parachainConfig.api.query.chainBridge.bridgeFee(0)
        await sleep(15);
        const actual_receive = BigNumber.from('99,000,000,000,000,000,000'.replace(/,/g, ''));
        assert.equal(b.add(actual_receive).toString(), (await erc20.balanceOf(receipt)).toString());
    });

    step('Boundary testing on ethereum: over the maximum balance', async function () {
        const receipt = context.ethConfig.wallets.charlie.address;
        const handlerBalance: BigNumber = await context.ethConfig.erc20.balanceOf(
            context.ethConfig.erc20Handler.address
        );
        const fee = await context.parachainConfig.api.query.chainBridge.bridgeFee(0);
        const Bridge = require('../bridge/contracts/Bridge.json');
        const inter = new ethers.utils.Interface(Bridge.abi);
        await signAndSend(
            context.parachainConfig.api.tx.bridgeTransfer.transferNative(
                handlerBalance
                    .div(BigNumber.from(1000000))
                    .add(BigNumber.from(100))
                    .add(BigNumber.from(fee.toString())).toString(),
                receipt,
                0
            ),
            context.parachainConfig.alice
        );
        const provider = context.ethConfig.wallets.alice.provider;
        const currentBlock = await provider.getBlockNumber();
        await sleep(15);
        for (let i = currentBlock; i <= (await provider.getBlockNumber()); i++) {
            const block = await provider.getBlockWithTransactions(i);
            for (let j = 0; j < block.transactions.length; j++) {
                if (block.transactions[j].to === context.ethConfig.bridge.address) {
                    const tx = block.transactions[j];
                    const decodedInput = inter.parseTransaction({ data: tx.data, value: tx.value });
                    if (decodedInput.name === 'executeProposal') {
                        const receipt = await provider.getTransactionReceipt(tx.hash);
                        assert.equal(0, receipt.status, 'Expect the transaction fail, it actually succeeds');
                        return;
                    }
                }
            }
        }
        assert.fail('could not find any transactions');
    });

    step('Boundary testing on ethereum: equal to the maximum balance', async function () {
        const receipt = context.ethConfig.wallets.charlie.address;
        const handlerBalance: BigNumber = await context.ethConfig.erc20.balanceOf(
            context.ethConfig.erc20Handler.address
        );
        const erc20 = context.ethConfig.erc20.connect(context.ethConfig.wallets.bob);
        const fee = await context.parachainConfig.api.query.chainBridge.bridgeFee(0);
        await signAndSend(
            context.parachainConfig.api.tx.bridgeTransfer.transferNative(
                handlerBalance.div(BigNumber.from(1000000)).add(BigNumber.from(fee.toString())).toString(),
                receipt,
                0
            ),
            context.parachainConfig.alice
        );
        await sleep(15);
        assert.equal((await erc20.balanceOf(context.ethConfig.erc20Handler.address)).toString(), '0');
    });

    step('Boundary testing on parachain', async function () {
        let bridge = context.ethConfig.bridge.connect(context.ethConfig.wallets.bob);
        let erc20 = context.ethConfig.erc20.connect(context.ethConfig.wallets.bob);
        // substrate native token
        const destResourceId = context.parachainConfig.api.consts.bridgeTransfer.nativeTokenResourceId.toHex();
        const total_issuance = (await context.parachainConfig.api.query.balances.totalIssuance()).toBn();
        const maximum_issuance = new BN(
            (await context.parachainConfig.api.query.bridgeTransfer.maximumIssuance()).toString()
        );
        await context.ethConfig.erc20.mint(
            context.ethConfig.wallets.bob.address,
            maximum_issuance.sub(new BN(1000)).mul(new BN(1000000)).toString()
        );
        const depositAmount = maximum_issuance.sub(total_issuance).add(new BN(1000)).mul(new BN(1000000));
        let destinationChainID = parseInt(context.parachainConfig.api.consts.chainBridge.bridgeChainId.toString());

        const destinationRecipientAddress = '0x1cbd2d43530a44705ad088af313e18f80b53ef16b36177cd4b77b846f2a5f07c';
        await erc20.approve(context.ethConfig.erc20Handler.address, `0x${depositAmount.toString('hex')}`);
        await sleep(2);
        let data = createERCDepositData(`0x${depositAmount.toString('hex')}`, 32, destinationRecipientAddress);
        await bridge.deposit(destinationChainID, destResourceId, data);
        let expectResult = false;
        const block = await context.parachainConfig.api.rpc.chain.getBlock();
        const blockNumber = block.block.header.number;
        const unsubscribe = await context.parachainConfig.api.rpc.chain.subscribeNewHeads(async (header) => {
            console.log(`Chain is at block: #${header.number}`);
            const signedBlock = await context.parachainConfig.api.rpc.chain.getBlock(header.hash);
            const apiAt = await context.parachainConfig.api.at(signedBlock.block.header.hash);
            const allRecords = await apiAt.query.system.events();
            if (header.number.toNumber() > blockNumber.toNumber() + 4) {
                unsubscribe();
                assert.fail('expect the transaction fail in the last 4 blocks, but not found');
            }
            signedBlock.block.extrinsics.forEach((ex, index) => {
                if (!(ex.method.section === 'chainBridge' && ex.method.method === 'acknowledgeProposal')) {
                    return;
                }
                allRecords
                    .filter(({ phase }) => phase.isApplyExtrinsic && phase.asApplyExtrinsic.eq(index))
                    .forEach(({ event }) => {
                        if (context.parachainConfig.api.events.system.ExtrinsicFailed.is(event)) {
                            const [dispatchError, dispatchInfo] = event.data;
                            let errorInfo;
                            // decode the error
                            if (dispatchError.isModule) {
                                // for module errors, we have the section indexed, lookup
                                // (For specific known errors, we can also do a check against the
                                // api.errors.<module>.<ErrorName>.is(dispatchError.asModule) guard)
                                const decoded = context.parachainConfig.api.registry.findMetaError(
                                    dispatchError.asModule
                                );
                                errorInfo = `${decoded.section}.${decoded.name}`;
                            } else {
                                // Other, CannotLookup, BadOrigin, no extra info
                                errorInfo = dispatchError.toString();
                            }
                            expectResult = true;
                            console.log(`chainBridge.acknowledgeProposal:: ExtrinsicFailed:: ${errorInfo}`);
                            return;
                        }
                    });
            });
            if (expectResult) {
                unsubscribe();
                assert.exists('');
            }
        });
        await sleep(39);
    });
});<|MERGE_RESOLUTION|>--- conflicted
+++ resolved
@@ -23,11 +23,7 @@
         const beforeAccountData = await context.parachainConfig.api.query.system.account(
             context.parachainConfig.ferdie.address
         );
-<<<<<<< HEAD
-        console.log("before deposit: ", beforeAccountData.toString())
-=======
         console.log('before deposit: ', beforeAccountData.toString());
->>>>>>> 8b7f31b7
 
         // approve
         await erc20.approve(context.ethConfig.erc20Handler.address, depositAmount);
@@ -41,11 +37,7 @@
         const afterAccountData = await context.parachainConfig.api.query.system.account(
             context.parachainConfig.ferdie.address
         );
-<<<<<<< HEAD
-        console.log("after deposit: ", afterAccountData.toString())
-=======
         console.log('after deposit: ', afterAccountData.toString());
->>>>>>> 8b7f31b7
 
         assert.equal(
             bn100e12.add(beforeAccountData.data.free.toBn()).toString(),
